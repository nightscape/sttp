--- conflicted
+++ resolved
@@ -416,12 +416,8 @@
   asyncHttpClientBackendProject("fs2")
     .settings(
       libraryDependencies ++= Seq(
-<<<<<<< HEAD
         "co.fs2" %% "fs2-reactive-streams" % fs2Version,
         "co.fs2" %% "fs2-io" % fs2Version
-=======
-        "co.fs2" %% "fs2-reactive-streams" % "2.0.1"
->>>>>>> 521d24c6
       )
     )
     .dependsOn(catsJVM % "compile->compile;test->test")
