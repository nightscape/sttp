import com.softwaremill.Publish.Release.updateVersionInDocs
import sbt.Keys.publishArtifact
import sbt.Reference.display
import sbt.internal.ProjectMatrix
import sbtrelease.ReleasePlugin.autoImport._
import sbtrelease.ReleaseStateTransformations._
// run JS tests inside Chrome, due to jsdom not supporting fetch
import com.softwaremill.SbtSoftwareMillBrowserTestJS._

val scala2_11 = "2.11.12"
val scala2_12 = "2.12.12"
val scala2_13 = "2.13.3"
val scala3 = "0.27.0-RC1"

lazy val testServerPort = settingKey[Int]("Port to run the http test server on")
lazy val startTestServer = taskKey[Unit]("Start a http server used by tests")

excludeLintKeys in Global ++= Set(ideSkipProject, reStartArgs)

val commonSettings = commonSmlBuildSettings ++ ossPublishSettings ++ Seq(
  organization := "com.softwaremill.sttp.client3",
  scmInfo := Some(ScmInfo(url("https://github.com/softwaremill/sttp"), "scm:git@github.com:softwaremill/sttp.git")),
  // needed on sbt 1.3, but (for some unknown reason) only on 2.11.x
  closeClassLoaders := !scalaVersion.value.startsWith("2.11."),
  // cross-release doesn't work when subprojects have different cross versions
  // work-around from https://github.com/sbt/sbt-release/issues/214,
  releaseCrossBuild := false,
  releaseProcess := Seq(
    checkSnapshotDependencies,
    inquireVersions,
    // publishing locally so that the pgp password prompt is displayed early
    // in the process
    releaseStepCommandAndRemaining("publishLocalSigned"),
    releaseStepCommandAndRemaining("clean"),
    releaseStepCommandAndRemaining("test"),
    setReleaseVersion,
    releaseStepInputTask(docs.jvm(scala2_13) / mdoc),
    Release.stageChanges("generated-docs/out"),
    updateVersionInDocs(organization.value),
    commitReleaseVersion,
    tagRelease,
    releaseStepCommandAndRemaining("publishSigned"),
    releaseStepCommand("sonatypeBundleRelease"),
    pushChanges
  ),
  ideSkipProject := (scalaVersion.value != scala2_13) || thisProjectRef.value.project.contains(
    "JS"
  ) || thisProjectRef.value.project.contains("Native"),
  // doc generation is broken in dotty
  sources in (Compile, doc) := {
    val scalaV = scalaVersion.value
    val current = (sources in (Compile, doc)).value
    if (scalaV == scala3) Seq() else current
  },
  sources in (Test, doc) := {
    val scalaV = scalaVersion.value
    val current = (sources in (Test, doc)).value
    if (scalaV == scala3) Seq() else current
  }
)

val commonJvmSettings = commonSettings ++ Seq(
  scalacOptions ++= Seq("-target:jvm-1.8"),
  scalacOptions := {
    val current = scalacOptions.value
    // https://github.com/lampepfl/dotty/pull/7775
    if (isDotty.value) current ++ List("-language:implicitConversions", "-Ykind-projector") else current
  }
)

val commonJsSettings = commonSettings ++ Seq(
  // slow down for CI
  parallelExecution in Test := false, // TODO
  // https://github.com/scalaz/scalaz/pull/1734#issuecomment-385627061
  scalaJSLinkerConfig ~= {
    _.withBatchMode(System.getenv("CONTINUOUS_INTEGRATION") == "true")
  },
  scalacOptions in Compile ++= {
    if (isSnapshot.value) Seq.empty
    else
      Seq {
        val dir = project.base.toURI.toString.replaceFirst("[^/]+/?$", "")
        val url = "https://raw.githubusercontent.com/softwaremill/sttp"
        s"-P:scalajs:mapSourceURI:$dir->$url/v${version.value}/"
      }
  }
)

val commonJsBackendSettings = JSDependenciesPlugin.projectSettings ++ List(
  jsDependencies ++= Seq(
    "org.webjars.npm" % "spark-md5" % "3.0.0" % Test / "spark-md5.js" minified "spark-md5.min.js"
  )
)

val commonNativeSettings = commonSettings ++ Seq(
  nativeLinkStubs := true,
  test in Test := {
    // TODO: re-enable after scala-native release > 0.4.0-M2
    if (sys.env.isDefinedAt("RELEASE_VERSION")) {
      println("[info] Release build, skipping sttp native tests")
    } else { (test in Test).value }
  }
)

// start a test server before running tests of a backend; this is required both for JS tests run inside a
// nodejs/browser environment, as well as for JVM tests where akka-http isn't available (e.g. dotty). To simplify
// things, we always start the test server.
val testServerSettings = Seq(
  test in Test := (test in Test)
    .dependsOn(startTestServer in testServer2_13)
    .value,
  testOnly in Test := (testOnly in Test)
    .dependsOn(startTestServer in testServer2_13)
    .evaluated,
  testOptions in Test += Tests.Setup(() => {
    val port = (testServerPort in testServer2_13).value
    PollingUtils.waitUntilServerAvailable(new URL(s"http://localhost:$port"))
  })
)

val circeVersion: Option[(Long, Long)] => String = {
  case Some((2, 11)) => "0.11.2"
  case _             => "0.13.0"
}
val playJsonVersion: Option[(Long, Long)] => String = {
  case Some((2, 11)) => "2.7.4"
  case _             => "2.9.1"
}
val catsEffectVersion: Option[(Long, Long)] => String = {
  case Some((2, 11)) => "2.0.0"
  case _             => "2.1.4"
}
val fs2Version: Option[(Long, Long)] => String = {
  case Some((2, 11)) => "2.1.0"
  case _             => "2.4.4"
}

val akkaHttp = "com.typesafe.akka" %% "akka-http" % "10.2.1"
val akkaStreamVersion = "2.6.10"
val akkaStreams = "com.typesafe.akka" %% "akka-stream" % akkaStreamVersion

val scalaTest = libraryDependencies ++= Seq("freespec", "funsuite", "flatspec", "wordspec", "shouldmatchers").map(m =>
  "org.scalatest" %%% s"scalatest-$m" % "3.2.2" % Test
)

val zioVersion = "1.0.3"
val zioInteropRsVersion = "1.3.0.7-2"

val sttpModelVersion = "1.2.0-RC5"
val sttpSharedVersion = "1.0.0-RC8"

val logback = "ch.qos.logback" % "logback-classic" % "1.2.3"

<<<<<<< HEAD
val jeagerClientVersion = "1.5.0"
val braveOpentracingVersion = "0.37.4"
=======
val jeagerClientVersion = "1.4.0"
val braveOpentracingVersion = "0.37.5"
>>>>>>> e129bd10
val zipkinSenderOkHttpVersion = "2.16.0"
val resilience4jVersion = "1.6.1"

val compileAndTest = "compile->compile;test->test"

def dependenciesFor(version: String)(deps: (Option[(Long, Long)] => ModuleID)*): Seq[ModuleID] =
  deps.map(_.apply(CrossVersion.partialVersion(version)))

lazy val projectsWithOptionalNative: Seq[ProjectReference] = if (sys.env.isDefinedAt("STTP_NATIVE")) {
  println("[info] STTP_NATIVE defined, including sttp-native in the aggregate projects")
  core.projectRefs ++ jsonCommon.projectRefs ++ upickle.projectRefs
} else {
  println("[info] STTP_NATIVE *not* defined, *not* including sttp-native in the aggregate projects")
  List(
    core.jvm(scala2_11),
    core.jvm(scala2_12),
    core.jvm(scala2_13),
    core.jvm(scala3),
    core.js(scala2_11),
    core.js(scala2_12),
    core.js(scala2_13),
    jsonCommon.jvm(scala2_11),
    jsonCommon.jvm(scala2_12),
    jsonCommon.jvm(scala2_13),
    jsonCommon.js(scala2_11),
    jsonCommon.js(scala2_12),
    jsonCommon.js(scala2_13),
    upickle.jvm(scala2_12),
    upickle.jvm(scala2_13),
    upickle.js(scala2_12),
    upickle.js(scala2_13)
  )
}

lazy val allAggregates = projectsWithOptionalNative ++
  testCompilation.projectRefs ++
  cats.projectRefs ++
  fs2.projectRefs ++
  monix.projectRefs ++
  scalaz.projectRefs ++
  zio.projectRefs ++
  // might fail due to // https://github.com/akka/akka-http/issues/1930
  akkaHttpBackend.projectRefs ++
  asyncHttpClientBackend.projectRefs ++
  asyncHttpClientFutureBackend.projectRefs ++
  asyncHttpClientScalazBackend.projectRefs ++
  asyncHttpClientZioBackend.projectRefs ++
  asyncHttpClientMonixBackend.projectRefs ++
  asyncHttpClientCatsBackend.projectRefs ++
  asyncHttpClientFs2Backend.projectRefs ++
  okhttpBackend.projectRefs ++
  okhttpMonixBackend.projectRefs ++
  http4sBackend.projectRefs ++
  circe.projectRefs ++
  json4s.projectRefs ++
  sprayJson.projectRefs ++
  playJson.projectRefs ++
  openTracingBackend.projectRefs ++
  prometheusBackend.projectRefs ++
  zioTelemetryOpenTracingBackend.projectRefs ++
  httpClientBackend.projectRefs ++
  httpClientMonixBackend.projectRefs ++
  httpClientFs2Backend.projectRefs ++
  httpClientZioBackend.projectRefs ++
  finagleBackend.projectRefs ++
  scribeBackend.projectRefs ++
  slf4jBackend.projectRefs ++
  examples.projectRefs ++
  docs.projectRefs

// For Travis tests, defining scripts that run JVM/JS/Native tests separately
val testJVM = taskKey[Unit]("Test JVM projects")
val testJS = taskKey[Unit]("Test JS projects")
val testNative = taskKey[Unit]("Test native projects")

def filterProject(p: String => Boolean) =
  ScopeFilter(inProjects(allAggregates.filter(pr => p(display(pr.project))): _*))

lazy val rootProject = (project in file("."))
  .settings(commonSettings: _*)
  .settings(
    skip in publish := true,
    name := "sttp",
    testJVM := (test in Test).all(filterProject(p => !p.contains("JS") && !p.contains("Native"))).value,
    testJS := (test in Test).all(filterProject(_.contains("JS"))).value,
    testNative := (test in Test).all(filterProject(_.contains("Native"))).value,
    ideSkipProject := false
  )
  .aggregate(allAggregates: _*)

lazy val testServer = (projectMatrix in file("testing/server"))
  .settings(commonJvmSettings)
  .settings(
    name := "testing-server",
    skip in publish := true,
    libraryDependencies ++= Seq(
      akkaHttp,
      "ch.megard" %% "akka-http-cors" % "0.4.2",
      akkaStreams
    ),
    // the test server needs to be started before running any backend tests
    mainClass in reStart := Some("sttp.client3.testing.server.HttpServer"),
    reStartArgs in reStart := Seq(s"${(testServerPort in Test).value}"),
    fullClasspath in reStart := (fullClasspath in Test).value,
    testServerPort := 51823,
    startTestServer := reStart.toTask("").value
  )
  .jvmPlatform(scalaVersions = List(scala2_13))

lazy val testServer2_13 = testServer.jvm(scala2_13)

lazy val core = (projectMatrix in file("core"))
  .settings(
    name := "core",
    libraryDependencies ++= Seq(
      "com.softwaremill.sttp.model" %%% "core" % sttpModelVersion,
      "com.softwaremill.sttp.shared" %%% "core" % sttpSharedVersion,
      "com.softwaremill.sttp.shared" %%% "ws" % sttpSharedVersion
    ),
    scalaTest
  )
  .settings(testServerSettings)
  .jvmPlatform(
    scalaVersions = List(scala2_11, scala2_12, scala2_13, scala3),
    settings = {
      commonJvmSettings ++ List(
        publishArtifact in Test := true // allow implementations outside of this repo
      )
    }
  )
  .jsPlatform(
    scalaVersions = List(scala2_11, scala2_12, scala2_13),
    settings = {
      commonJsSettings ++ commonJsBackendSettings ++ browserTestSettings ++ List(
        publishArtifact in Test := true
      )
    }
  )
  .nativePlatform(
    scalaVersions = List(scala2_11),
    settings = {
      commonNativeSettings ++ List(
        publishArtifact in Test := true
      )
    }
  )

lazy val testCompilation = (projectMatrix in file("testing/compile"))
  .settings(commonJvmSettings)
  .settings(
    name := "testing-compile",
    skip in publish := true,
    libraryDependencies ++= Seq(
      "org.scala-lang" % "scala-compiler" % scalaVersion.value % Test
    ),
    scalaTest
  )
  .jvmPlatform(scalaVersions = List(scala2_13))
  .dependsOn(core % Test)

//----- implementations
lazy val cats = (projectMatrix in file("implementations/cats"))
  .settings(
    name := "cats",
    publishArtifact in Test := true,
    libraryDependencies ++= dependenciesFor(scalaVersion.value)(
      "org.typelevel" %%% "cats-effect" % catsEffectVersion(_)
    )
  )
  .dependsOn(core % compileAndTest)
  .jvmPlatform(
    scalaVersions = List(scala2_11, scala2_12, scala2_13),
    settings = commonJvmSettings
  )
  .jsPlatform(scalaVersions = List(scala2_12, scala2_13), settings = commonJsSettings)

lazy val fs2 = (projectMatrix in file("implementations/fs2"))
  .settings(
    name := "fs2",
    publishArtifact in Test := true,
    libraryDependencies ++= dependenciesFor(scalaVersion.value)(
      "co.fs2" %%% "fs2-core" % fs2Version(_)
    ),
    libraryDependencies += "com.softwaremill.sttp.shared" %% "fs2" % sttpSharedVersion
  )
  .dependsOn(core % compileAndTest, cats % compileAndTest)
  .jvmPlatform(
    scalaVersions = List(scala2_11, scala2_12, scala2_13),
    settings = commonJvmSettings
  )
  .jsPlatform(scalaVersions = List(scala2_12, scala2_13), settings = commonJsSettings)

lazy val monix = (projectMatrix in file("implementations/monix"))
  .settings(
    name := "monix",
    publishArtifact in Test := true,
    libraryDependencies ++= Seq(
      "io.monix" %%% "monix" % "3.3.0",
      "com.softwaremill.sttp.shared" %%% "monix" % sttpSharedVersion
    )
  )
  .dependsOn(core % compileAndTest)
  .jvmPlatform(
    scalaVersions = List(scala2_11, scala2_12, scala2_13),
    settings = commonJvmSettings ++ List(
      libraryDependencies ++= Seq("io.monix" %% "monix-nio" % "0.0.9")
    )
  )
  .jsPlatform(
    scalaVersions = List(scala2_12, scala2_13),
    settings = commonJsSettings ++ commonJsBackendSettings ++ browserTestSettings ++ testServerSettings
  )

lazy val zio = (projectMatrix in file("implementations/zio"))
  .settings(commonJvmSettings)
  .settings(
    name := "zio",
    publishArtifact in Test := true,
    libraryDependencies ++= Seq(
      "dev.zio" %% "zio-streams" % zioVersion,
      "dev.zio" %% "zio" % zioVersion,
      "com.softwaremill.sttp.shared" %% "zio" % sttpSharedVersion
    )
  )
  .dependsOn(core % compileAndTest)
  .jvmPlatform(
    scalaVersions = List(scala2_11, scala2_12, scala2_13, scala3)
  )

lazy val scalaz = (projectMatrix in file("implementations/scalaz"))
  .settings(commonJvmSettings)
  .settings(
    name := "scalaz",
    publishArtifact in Test := true,
    libraryDependencies ++= Seq("org.scalaz" %% "scalaz-concurrent" % "7.2.30")
  )
  .dependsOn(core % compileAndTest)
  .jvmPlatform(
    scalaVersions = List(scala2_11, scala2_12, scala2_13)
  )

//----- backends
//-- akka
lazy val akkaHttpBackend = (projectMatrix in file("akka-http-backend"))
  .settings(commonJvmSettings)
  .settings(testServerSettings)
  .settings(
    name := "akka-http-backend",
    libraryDependencies ++= Seq(
      akkaHttp,
      // provided as we don't want to create a transitive dependency on a specific streams version,
      // just as akka-http doesn't
      akkaStreams % "provided",
      "com.softwaremill.sttp.shared" %% "akka" % sttpSharedVersion
    )
  )
  .dependsOn(core % compileAndTest)
  .jvmPlatform(
    scalaVersions = List(scala2_12, scala2_13)
  )

//-- async http client
lazy val asyncHttpClientBackend = (projectMatrix in file("async-http-client-backend"))
  .settings(commonJvmSettings)
  .settings(testServerSettings)
  .settings(
    name := "async-http-client-backend",
    libraryDependencies ++= Seq(
      "org.asynchttpclient" % "async-http-client" % "2.12.1"
    )
  )
  .dependsOn(core % compileAndTest)
  .jvmPlatform(
    scalaVersions = List(scala2_11, scala2_12, scala2_13, scala3)
  )

def asyncHttpClientBackendProject(proj: String, includeDotty: Boolean = false) = {
  ProjectMatrix(s"asyncHttpClientBackend${proj.capitalize}", file(s"async-http-client-backend/$proj"))
    .settings(commonJvmSettings)
    .settings(testServerSettings)
    .settings(name := s"async-http-client-backend-$proj")
    .dependsOn(asyncHttpClientBackend % compileAndTest)
    .jvmPlatform(
      scalaVersions = List(scala2_11, scala2_12, scala2_13) ++ (if (includeDotty) List(scala3) else Nil)
    )
}

lazy val asyncHttpClientFutureBackend =
  asyncHttpClientBackendProject("future", includeDotty = true)
    .dependsOn(core % compileAndTest)

lazy val asyncHttpClientScalazBackend =
  asyncHttpClientBackendProject("scalaz")
    .dependsOn(scalaz % compileAndTest)

lazy val asyncHttpClientZioBackend =
  asyncHttpClientBackendProject("zio", includeDotty = true)
    .settings(
      libraryDependencies ++= Seq(
        "dev.zio" %% "zio-interop-reactivestreams" % zioInteropRsVersion
      )
    )
    .dependsOn(zio % compileAndTest)

lazy val asyncHttpClientMonixBackend =
  asyncHttpClientBackendProject("monix")
    .dependsOn(monix % compileAndTest)

lazy val asyncHttpClientCatsBackend =
  asyncHttpClientBackendProject("cats")
    .dependsOn(cats % compileAndTest)

lazy val asyncHttpClientFs2Backend =
  asyncHttpClientBackendProject("fs2")
    .settings(
      libraryDependencies ++= dependenciesFor(scalaVersion.value)(
        "co.fs2" %% "fs2-reactive-streams" % fs2Version(_),
        "co.fs2" %% "fs2-io" % fs2Version(_)
      )
    )
    .dependsOn(cats % compileAndTest)
    .dependsOn(fs2 % compileAndTest)

//-- okhttp
lazy val okhttpBackend = (projectMatrix in file("okhttp-backend"))
  .settings(commonJvmSettings)
  .settings(testServerSettings)
  .settings(
    name := "okhttp-backend",
    libraryDependencies ++= Seq(
      "com.squareup.okhttp3" % "okhttp" % "4.9.0"
    )
  )
  .jvmPlatform(scalaVersions = List(scala2_11, scala2_12, scala2_13))
  .dependsOn(core % compileAndTest)

def okhttpBackendProject(proj: String) = {
  ProjectMatrix(s"okhttpBackend${proj.capitalize}", file(s"okhttp-backend/$proj"))
    .settings(commonJvmSettings)
    .settings(testServerSettings)
    .settings(name := s"okhttp-backend-$proj")
    .jvmPlatform(scalaVersions = List(scala2_11, scala2_12, scala2_13))
    .dependsOn(okhttpBackend)
}

lazy val okhttpMonixBackend =
  okhttpBackendProject("monix")
    .dependsOn(monix % compileAndTest)

//-- http4s
lazy val http4sBackend = (projectMatrix in file("http4s-backend"))
  .settings(commonJvmSettings)
  .settings(testServerSettings)
  .settings(
    name := "http4s-backend",
    libraryDependencies ++= Seq(
      "org.http4s" %% "http4s-blaze-client" % "0.21.8"
    )
  )
  .jvmPlatform(scalaVersions = List(scala2_12, scala2_13))
  .dependsOn(cats % compileAndTest, core % compileAndTest, fs2 % compileAndTest)

//-- httpclient-java11
lazy val httpClientBackend = (projectMatrix in file("httpclient-backend"))
  .settings(commonJvmSettings)
  .settings(testServerSettings)
  .settings(
    name := "httpclient-backend",
    scalacOptions ++= Seq("-J--add-modules", "-Jjava.net.http"),
    scalacOptions ++= {
      if (scalaVersion.value == scala2_13) List("-target:jvm-11") else Nil
    },
    libraryDependencies += "org.reactivestreams" % "reactive-streams-flow-adapters" % "1.0.2"
  )
  .jvmPlatform(scalaVersions = List(scala2_12, scala2_13, scala3))
  .dependsOn(core % compileAndTest)

def httpClientBackendProject(proj: String, includeDotty: Boolean = false) = {
  ProjectMatrix(s"httpClientBackend${proj.capitalize}", file(s"httpclient-backend/$proj"))
    .settings(commonJvmSettings)
    .settings(testServerSettings)
    .settings(name := s"httpclient-backend-$proj")
    .jvmPlatform(
      scalaVersions = List(scala2_12, scala2_13) ++ (if (includeDotty) List(scala3) else Nil)
    )
    .dependsOn(httpClientBackend % compileAndTest)
}

lazy val httpClientMonixBackend =
  httpClientBackendProject("monix")
    .dependsOn(monix % compileAndTest)

lazy val httpClientFs2Backend =
  httpClientBackendProject("fs2")
    .settings(
      libraryDependencies ++= dependenciesFor(scalaVersion.value)(
        "co.fs2" %% "fs2-reactive-streams" % fs2Version(_),
        "co.fs2" %% "fs2-io" % fs2Version(_)
      )
    )
    .dependsOn(fs2 % compileAndTest)

lazy val httpClientZioBackend =
  httpClientBackendProject("zio", includeDotty = true)
    .settings(
      libraryDependencies ++=
        Seq(
          "dev.zio" %% "zio-interop-reactivestreams" % zioInteropRsVersion,
          "dev.zio" %% "zio-nio" % "1.0.0-RC10"
        )
    )
    .dependsOn(zio % compileAndTest)

//-- finagle backend
lazy val finagleBackend = (projectMatrix in file("finagle-backend"))
  .settings(commonJvmSettings)
  .settings(testServerSettings)
  .settings(
    name := "finagle-backend",
    libraryDependencies ++= Seq(
      "com.twitter" %% "finagle-http" % "20.10.0"
    )
  )
  .jvmPlatform(scalaVersions = List(scala2_11, scala2_12, scala2_13))
  .dependsOn(core % compileAndTest)

//----- json
lazy val jsonCommon = (projectMatrix in (file("json/common")))
  .settings(
    name := "json-common"
  )
  .jvmPlatform(
    scalaVersions = List(scala2_11, scala2_12, scala2_13),
    settings = commonJvmSettings
  )
  .jsPlatform(scalaVersions = List(scala2_11, scala2_12, scala2_13), settings = commonJsSettings)
  .nativePlatform(scalaVersions = List(scala2_11), settings = commonNativeSettings)
  .dependsOn(core)

lazy val circe = (projectMatrix in file("json/circe"))
  .settings(
    name := "circe",
    libraryDependencies ++= dependenciesFor(scalaVersion.value)(
      "io.circe" %%% "circe-core" % circeVersion(_),
      "io.circe" %%% "circe-parser" % circeVersion(_),
      "io.circe" %%% "circe-generic" % circeVersion(_) % Test
    ),
    scalaTest
  )
  .jvmPlatform(
    scalaVersions = List(scala2_11, scala2_12, scala2_13),
    settings = commonJvmSettings
  )
  .jsPlatform(scalaVersions = List(scala2_12, scala2_13), settings = commonJsSettings)
  .dependsOn(core, jsonCommon)

lazy val upickle = (projectMatrix in file("json/upickle"))
  .settings(
    name := "upickle",
    libraryDependencies ++= Seq(
      "com.lihaoyi" %%% "upickle" % "1.2.2"
    ),
    scalaTest
  )
  .jvmPlatform(
    scalaVersions = List(scala2_12, scala2_13),
    settings = commonJvmSettings
  )
  .jsPlatform(scalaVersions = List(scala2_12, scala2_13), settings = commonJsSettings)
  .nativePlatform(scalaVersions = List(scala2_11), settings = commonNativeSettings)
  .dependsOn(core, jsonCommon)

lazy val json4sVersion = "3.6.10"

lazy val json4s = (projectMatrix in file("json/json4s"))
  .settings(commonJvmSettings)
  .settings(
    name := "json4s",
    libraryDependencies ++= Seq(
      "org.json4s" %% "json4s-core" % json4sVersion,
      "org.json4s" %% "json4s-native" % json4sVersion % Test
    ),
    scalaTest
  )
  .jvmPlatform(scalaVersions = List(scala2_11, scala2_12, scala2_13))
  .dependsOn(core, jsonCommon)

lazy val sprayJson = (projectMatrix in file("json/spray-json"))
  .settings(commonJvmSettings)
  .settings(
    name := "spray-json",
    libraryDependencies ++= Seq(
      "io.spray" %% "spray-json" % "1.3.6"
    ),
    scalaTest
  )
  .jvmPlatform(scalaVersions = List(scala2_11, scala2_12, scala2_13))
  .dependsOn(core, jsonCommon)

lazy val playJson = (projectMatrix in file("json/play-json"))
  .settings(
    name := "play-json",
    libraryDependencies ++= dependenciesFor(scalaVersion.value)(
      "com.typesafe.play" %%% "play-json" % playJsonVersion(_)
    ),
    scalaTest
  )
  .jvmPlatform(
    scalaVersions = List(scala2_11, scala2_12, scala2_13),
    settings = commonJvmSettings
  )
  .jsPlatform(scalaVersions = List(scala2_12, scala2_13), settings = commonJsSettings)
  .dependsOn(core, jsonCommon)

lazy val openTracingBackend = (projectMatrix in file("metrics/open-tracing-backend"))
  .settings(commonJvmSettings)
  .settings(
    name := "opentracing-backend",
    libraryDependencies ++= Seq(
      "io.opentracing" % "opentracing-api" % "0.33.0",
      "io.opentracing" % "opentracing-mock" % "0.33.0" % Test
    ),
    scalaTest
  )
  .jvmPlatform(scalaVersions = List(scala2_11, scala2_12, scala2_13))
  .dependsOn(core)

lazy val prometheusBackend = (projectMatrix in file("metrics/prometheus-backend"))
  .settings(commonJvmSettings)
  .settings(
    name := "prometheus-backend",
    libraryDependencies ++= Seq(
      "io.prometheus" % "simpleclient" % "0.9.0"
    ),
    scalaTest
  )
  .jvmPlatform(scalaVersions = List(scala2_11, scala2_12, scala2_13))
  .dependsOn(core)

lazy val zioTelemetryOpenTracingBackend = (projectMatrix in file("metrics/zio-telemetry-open-tracing-backend"))
  .settings(commonJvmSettings)
  .settings(
    name := "zio-telemetry-opentracing-backend",
    libraryDependencies ++= Seq(
      "dev.zio" %% "zio-opentracing" % "0.7.0",
      "org.scala-lang.modules" %% "scala-collection-compat" % "2.3.0"
    )
  )
  .jvmPlatform(scalaVersions = List(scala2_12, scala2_13))
  .dependsOn(zio % compileAndTest)
  .dependsOn(core)

lazy val scribeBackend = (projectMatrix in file("logging/scribe"))
  .settings(commonJvmSettings)
  .settings(
    name := "scribe-backend",
    libraryDependencies ++= Seq(
      "com.outr" %%% "scribe" % "3.0.4"
    ),
    scalaTest
  )
  .jvmPlatform(scalaVersions = List(scala2_12, scala2_13))
  .dependsOn(core)

lazy val slf4jBackend = (projectMatrix in file("logging/slf4j"))
  .settings(commonJvmSettings)
  .settings(
    name := "slf4j-backend",
    libraryDependencies ++= Seq(
      "org.slf4j" % "slf4j-api" % "1.7.30"
    ),
    scalaTest
  )
  .jvmPlatform(scalaVersions = List(scala2_11, scala2_12, scala2_13))
  .dependsOn(core)

lazy val examples = (projectMatrix in file("examples"))
  .settings(commonJvmSettings)
  .settings(
    name := "examples",
    skip in publish := true,
    libraryDependencies ++= dependenciesFor(scalaVersion.value)(
      "io.circe" %% "circe-generic" % circeVersion(_),
      _ => "org.json4s" %% "json4s-native" % json4sVersion,
      _ => akkaStreams,
      _ => logback
    )
  )
  .jvmPlatform(scalaVersions = List(scala2_12, scala2_13))
  .dependsOn(
    core,
    asyncHttpClientMonixBackend,
    asyncHttpClientZioBackend,
    akkaHttpBackend,
    asyncHttpClientFs2Backend,
    json4s,
    circe,
    scribeBackend,
    slf4jBackend
  )

//TODO this should be invoked by compilation process, see #https://github.com/scalameta/mdoc/issues/355
val compileDocs: TaskKey[Unit] = taskKey[Unit]("Compiles docs module throwing away its output")
compileDocs := {
  (docs.jvm(scala2_13) / mdoc).toTask(" --out target/sttp-docs").value
}

lazy val docs: ProjectMatrix = (projectMatrix in file("generated-docs")) // important: it must not be docs/
  .enablePlugins(MdocPlugin)
  .settings(commonSettings)
  .settings(
    mdocIn := file("docs"),
    moduleName := "sttp-docs",
    mdocVariables := Map(
      "VERSION" -> version.value,
      "JEAGER_CLIENT_VERSION" -> jeagerClientVersion,
      "BRAVE_OPENTRACING_VERSION" -> braveOpentracingVersion,
      "ZIPKIN_SENDER_OKHTTP_VERSION" -> zipkinSenderOkHttpVersion,
      "AKKA_STREAM_VERSION" -> akkaStreamVersion,
      "CIRCE_VERSION" -> circeVersion(None)
    ),
    mdocOut := file("generated-docs/out"),
    publishArtifact := false,
    name := "docs",
    libraryDependencies ++= Seq(
      "org.json4s" %% "json4s-native" % json4sVersion,
      "io.circe" %% "circe-generic" % "0.13.0",
      "commons-io" % "commons-io" % "2.8.0",
      "io.github.resilience4j" % "resilience4j-circuitbreaker" % resilience4jVersion,
      "io.github.resilience4j" % "resilience4j-ratelimiter" % resilience4jVersion,
      "io.jaegertracing" % "jaeger-client" % jeagerClientVersion,
      "io.opentracing.brave" % "brave-opentracing" % braveOpentracingVersion,
      "io.zipkin.reporter2" % "zipkin-sender-okhttp3" % zipkinSenderOkHttpVersion,
      akkaStreams
    )
  )
  .dependsOn(
    core % "compile->test",
    akkaHttpBackend,
    json4s,
    circe,
    sprayJson,
    asyncHttpClientZioBackend,
    asyncHttpClientMonixBackend,
    asyncHttpClientFs2Backend,
    asyncHttpClientCatsBackend,
    asyncHttpClientFutureBackend,
    asyncHttpClientScalazBackend,
    okhttpBackend,
    okhttpMonixBackend,
    httpClientBackend,
    httpClientFs2Backend,
    http4sBackend,
    httpClientMonixBackend,
    httpClientZioBackend,
    openTracingBackend,
    prometheusBackend,
    slf4jBackend,
    zioTelemetryOpenTracingBackend
  )
  .jvmPlatform(scalaVersions = List(scala2_13))<|MERGE_RESOLUTION|>--- conflicted
+++ resolved
@@ -151,13 +151,8 @@
 
 val logback = "ch.qos.logback" % "logback-classic" % "1.2.3"
 
-<<<<<<< HEAD
-val jeagerClientVersion = "1.5.0"
-val braveOpentracingVersion = "0.37.4"
-=======
 val jeagerClientVersion = "1.4.0"
 val braveOpentracingVersion = "0.37.5"
->>>>>>> e129bd10
 val zipkinSenderOkHttpVersion = "2.16.0"
 val resilience4jVersion = "1.6.1"
 
