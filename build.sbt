import com.softwaremill.UpdateVersionInDocs
import sbt.Keys.publishArtifact
import sbt.Reference.display
import sbt.internal.ProjectMatrix
// run JS tests inside Chrome, due to jsdom not supporting fetch
import com.softwaremill.SbtSoftwareMillBrowserTestJS._

val scala2_11 = "2.11.12"
val scala2_12 = "2.12.12"
val scala2_13 = "2.13.4"
val scala2 = List(scala2_11, scala2_12, scala2_13)
val scala3 = List("3.0.0-M1", "3.0.0-M2")

lazy val testServerPort = settingKey[Int]("Port to run the http test server on")
lazy val startTestServer = taskKey[Unit]("Start a http server used by tests")

parallelExecution in Global := false

excludeLintKeys in Global ++= Set(ideSkipProject, reStartArgs)

val commonSettings = commonSmlBuildSettings ++ ossPublishSettings ++ Seq(
  organization := "com.softwaremill.sttp.client3",
  // needed on sbt 1.3, but (for some unknown reason) only on 2.11.x
  closeClassLoaders := !scalaVersion.value.startsWith("2.11."),
  updateDocs := Def.taskDyn {
    val files1 = UpdateVersionInDocs(sLog.value, organization.value, version.value, List(file("README.md")))
    Def.task {
      (docs.jvm(scala2_13) / mdoc).toTask("").value
      files1 ++ Seq(file("generated-docs/out"))
    }
  }.value,
  ideSkipProject := (scalaVersion.value != scala2_13) || thisProjectRef.value.project.contains(
    "JS"
  ) || thisProjectRef.value.project.contains("Native"),
  // doc generation is broken in dotty
  sources in (Compile, doc) := {
    val scalaV = scalaVersion.value
    val current = (sources in (Compile, doc)).value
    if (scala3.contains(scalaV)) Seq() else current
  },
  sources in (Test, doc) := {
    val scalaV = scalaVersion.value
    val current = (sources in (Test, doc)).value
    if (scala3.contains(scalaV)) Seq() else current
  }
)

val commonJvmSettings = commonSettings ++ Seq(
  scalacOptions ++= Seq("-target:jvm-1.8")
)

val commonJsSettings = commonSettings ++ Seq(
  // slow down for CI
  parallelExecution in Test := false, // TODOR
  scalacOptions in Compile ++= {
    if (isSnapshot.value) Seq.empty
    else
      Seq {
        val dir = project.base.toURI.toString.replaceFirst("[^/]+/?$", "")
        val url = "https://raw.githubusercontent.com/softwaremill/sttp"
        s"-P:scalajs:mapSourceURI:$dir->$url/v${version.value}/"
      }
  }
)

val commonJsBackendSettings = JSDependenciesPlugin.projectSettings ++ List(
  jsDependencies ++= Seq(
    "org.webjars.npm" % "spark-md5" % "3.0.0" % Test / "spark-md5.js" minified "spark-md5.min.js"
  )
)

val commonNativeSettings = commonSettings ++ Seq(
  nativeLinkStubs := true,
  test in Test := {
    // TODO: re-enable after scala-native release > 0.4.0-M2
    if (sys.env.isDefinedAt("RELEASE_VERSION")) {
      println("[info] Release build, skipping sttp native tests")
    } else { (test in Test).value }
  }
)

// start a test server before running tests of a backend; this is required both for JS tests run inside a
// nodejs/browser environment, as well as for JVM tests where akka-http isn't available (e.g. dotty). To simplify
// things, we always start the test server.
val testServerSettings = Seq(
  test in Test := (test in Test)
    .dependsOn(startTestServer in testServer2_13)
    .value,
  testOnly in Test := (testOnly in Test)
    .dependsOn(startTestServer in testServer2_13)
    .evaluated,
  testOptions in Test += Tests.Setup(() => {
    val port = (testServerPort in testServer2_13).value
    PollingUtils.waitUntilServerAvailable(new URL(s"http://localhost:$port"))
  })
)

val circeVersion: Option[(Long, Long)] => String = {
  case Some((2, 11)) => "0.11.2"
  case _             => "0.13.0"
}
val playJsonVersion: Option[(Long, Long)] => String = {
  case Some((2, 11)) => "2.7.4"
  case _             => "2.9.1"
}
val catsEffectVersion: Option[(Long, Long)] => String = {
  case Some((2, 11)) => "2.0.0"
  case _             => "2.1.4"
}
val fs2Version: Option[(Long, Long)] => String = {
  case Some((2, 11)) => "2.1.0"
  case _             => "2.4.6"
}

val akkaHttp = "com.typesafe.akka" %% "akka-http" % "10.2.2"
val akkaStreamVersion = "2.6.10"
val akkaStreams = "com.typesafe.akka" %% "akka-stream" % akkaStreamVersion

val scalaTest = libraryDependencies ++= Seq("freespec", "funsuite", "flatspec", "wordspec", "shouldmatchers").map(m =>
  "org.scalatest" %%% s"scalatest-$m" % "3.2.3" % Test
)

val zioVersion = "1.0.3"
val zioInteropRsVersion = "1.3.0.7-2"

val sttpModelVersion = "1.2.0-RC9"
val sttpSharedVersion = "1.0.0-RC11"

val logback = "ch.qos.logback" % "logback-classic" % "1.2.3"

val jeagerClientVersion = "1.5.0"
<<<<<<< HEAD
val braveOpentracingVersion = "1.0.0"
val zipkinSenderOkHttpVersion = "2.16.2"
=======
val braveOpentracingVersion = "0.37.5"
val zipkinSenderOkHttpVersion = "2.16.3"
>>>>>>> 792ff4fe
val resilience4jVersion = "1.6.1"

val compileAndTest = "compile->compile;test->test"

def dependenciesFor(version: String)(deps: (Option[(Long, Long)] => ModuleID)*): Seq[ModuleID] =
  deps.map(_.apply(CrossVersion.partialVersion(version)))

lazy val projectsWithOptionalNative: Seq[ProjectReference] = if (sys.env.isDefinedAt("STTP_NATIVE")) {
  println("[info] STTP_NATIVE defined, including sttp-native in the aggregate projects")
  core.projectRefs ++ jsonCommon.projectRefs ++ upickle.projectRefs
} else {
  println("[info] STTP_NATIVE *not* defined, *not* including sttp-native in the aggregate projects")
  scala2.flatMap(v => List[ProjectReference](core.jvm(v), core.js(v), jsonCommon.jvm(v), jsonCommon.js(v))) ++
    scala3.flatMap(v => List[ProjectReference](core.jvm(v))) ++
    List[ProjectReference](
      upickle.jvm(scala2_12),
      upickle.jvm(scala2_13),
      upickle.js(scala2_12),
      upickle.js(scala2_13)
    )
}

lazy val allAggregates = projectsWithOptionalNative ++
  testCompilation.projectRefs ++
  cats.projectRefs ++
  fs2.projectRefs ++
  monix.projectRefs ++
  scalaz.projectRefs ++
  zio.projectRefs ++
  // might fail due to // https://github.com/akka/akka-http/issues/1930
  akkaHttpBackend.projectRefs ++
  asyncHttpClientBackend.projectRefs ++
  asyncHttpClientFutureBackend.projectRefs ++
  asyncHttpClientScalazBackend.projectRefs ++
  asyncHttpClientZioBackend.projectRefs ++
  asyncHttpClientMonixBackend.projectRefs ++
  asyncHttpClientCatsBackend.projectRefs ++
  asyncHttpClientFs2Backend.projectRefs ++
  okhttpBackend.projectRefs ++
  okhttpMonixBackend.projectRefs ++
  http4sBackend.projectRefs ++
  circe.projectRefs ++
  json4s.projectRefs ++
  sprayJson.projectRefs ++
  playJson.projectRefs ++
  openTracingBackend.projectRefs ++
  prometheusBackend.projectRefs ++
  zioTelemetryOpenTracingBackend.projectRefs ++
  httpClientBackend.projectRefs ++
  httpClientMonixBackend.projectRefs ++
  httpClientFs2Backend.projectRefs ++
  httpClientZioBackend.projectRefs ++
  finagleBackend.projectRefs ++
  scribeBackend.projectRefs ++
  slf4jBackend.projectRefs ++
  examples.projectRefs ++
  docs.projectRefs

// For CI tests, defining scripts that run JVM/JS/Native tests separately
val testJVM = taskKey[Unit]("Test JVM projects")
val testJS = taskKey[Unit]("Test JS projects")
val testNative = taskKey[Unit]("Test native projects")

def filterProject(p: String => Boolean) =
  ScopeFilter(inProjects(allAggregates.filter(pr => p(display(pr.project))): _*))

lazy val rootProject = (project in file("."))
  .settings(commonSettings: _*)
  .settings(
    skip in publish := true,
    name := "sttp",
    testJVM := (test in Test).all(filterProject(p => !p.contains("JS") && !p.contains("Native"))).value,
    testJS := (test in Test).all(filterProject(_.contains("JS"))).value,
    testNative := (test in Test).all(filterProject(_.contains("Native"))).value,
    ideSkipProject := false
  )
  .aggregate(allAggregates: _*)

lazy val testServer = (projectMatrix in file("testing/server"))
  .settings(commonJvmSettings)
  .settings(
    name := "testing-server",
    skip in publish := true,
    libraryDependencies ++= Seq(
      akkaHttp,
      "ch.megard" %% "akka-http-cors" % "0.4.2",
      akkaStreams
    ),
    // the test server needs to be started before running any backend tests
    mainClass in reStart := Some("sttp.client3.testing.server.HttpServer"),
    reStartArgs in reStart := Seq(s"${(testServerPort in Test).value}"),
    fullClasspath in reStart := (fullClasspath in Test).value,
    testServerPort := 51823,
    startTestServer := reStart.toTask("").value
  )
  .jvmPlatform(scalaVersions = List(scala2_13))

lazy val testServer2_13 = testServer.jvm(scala2_13)

lazy val core = (projectMatrix in file("core"))
  .settings(
    name := "core",
    libraryDependencies ++= Seq(
      "com.softwaremill.sttp.model" %%% "core" % sttpModelVersion,
      "com.softwaremill.sttp.shared" %%% "core" % sttpSharedVersion,
      "com.softwaremill.sttp.shared" %%% "ws" % sttpSharedVersion
    ),
    scalaTest
  )
  .settings(testServerSettings)
  .jvmPlatform(
    scalaVersions = scala2 ++ scala3,
    settings = {
      commonJvmSettings ++ List(
        publishArtifact in Test := true // allow implementations outside of this repo
      )
    }
  )
  .jsPlatform(
    scalaVersions = scala2,
    settings = {
      commonJsSettings ++ commonJsBackendSettings ++ browserChromeTestSettings ++ List(
        publishArtifact in Test := true
      )
    }
  )
  .nativePlatform(
    scalaVersions = List(scala2_11),
    settings = {
      commonNativeSettings ++ List(
        publishArtifact in Test := true
      )
    }
  )

lazy val testCompilation = (projectMatrix in file("testing/compile"))
  .settings(commonJvmSettings)
  .settings(
    name := "testing-compile",
    skip in publish := true,
    libraryDependencies ++= Seq(
      "org.scala-lang" % "scala-compiler" % scalaVersion.value % Test
    ),
    scalaTest
  )
  .jvmPlatform(scalaVersions = List(scala2_13))
  .dependsOn(core % Test)

//----- implementations
lazy val cats = (projectMatrix in file("implementations/cats"))
  .settings(
    name := "cats",
    publishArtifact in Test := true,
    libraryDependencies ++= dependenciesFor(scalaVersion.value)(
      "org.typelevel" %%% "cats-effect" % catsEffectVersion(_)
    )
  )
  .dependsOn(core % compileAndTest)
  .jvmPlatform(
    scalaVersions = scala2,
    settings = commonJvmSettings
  )
  .jsPlatform(scalaVersions = List(scala2_12, scala2_13), settings = commonJsSettings)

lazy val fs2 = (projectMatrix in file("implementations/fs2"))
  .settings(
    name := "fs2",
    publishArtifact in Test := true,
    libraryDependencies ++= dependenciesFor(scalaVersion.value)(
      "co.fs2" %%% "fs2-core" % fs2Version(_)
    ),
    libraryDependencies += "com.softwaremill.sttp.shared" %% "fs2" % sttpSharedVersion
  )
  .dependsOn(core % compileAndTest, cats % compileAndTest)
  .jvmPlatform(
    scalaVersions = scala2,
    settings = commonJvmSettings
  )
  .jsPlatform(scalaVersions = List(scala2_12, scala2_13), settings = commonJsSettings)

lazy val monix = (projectMatrix in file("implementations/monix"))
  .settings(
    name := "monix",
    publishArtifact in Test := true,
    libraryDependencies ++= Seq(
      "io.monix" %%% "monix" % "3.3.0",
      "com.softwaremill.sttp.shared" %%% "monix" % sttpSharedVersion
    )
  )
  .dependsOn(core % compileAndTest)
  .jvmPlatform(
    scalaVersions = scala2,
    settings = commonJvmSettings ++ List(
      libraryDependencies ++= Seq("io.monix" %% "monix-nio" % "0.0.9")
    )
  )
  .jsPlatform(
    scalaVersions = List(scala2_12, scala2_13),
    settings = commonJsSettings ++ commonJsBackendSettings ++ browserChromeTestSettings ++ testServerSettings
  )

lazy val zio = (projectMatrix in file("implementations/zio"))
  .settings(commonJvmSettings)
  .settings(
    name := "zio",
    publishArtifact in Test := true,
    libraryDependencies ++= Seq(
      "dev.zio" %% "zio-streams" % zioVersion,
      "dev.zio" %% "zio" % zioVersion,
      "com.softwaremill.sttp.shared" %% "zio" % sttpSharedVersion
    )
  )
  .dependsOn(core % compileAndTest)
  .jvmPlatform(
    scalaVersions = scala2
  )

lazy val scalaz = (projectMatrix in file("implementations/scalaz"))
  .settings(commonJvmSettings)
  .settings(
    name := "scalaz",
    publishArtifact in Test := true,
    libraryDependencies ++= Seq("org.scalaz" %% "scalaz-concurrent" % "7.2.30")
  )
  .dependsOn(core % compileAndTest)
  .jvmPlatform(
    scalaVersions = scala2
  )

//----- backends
//-- akka
lazy val akkaHttpBackend = (projectMatrix in file("akka-http-backend"))
  .settings(commonJvmSettings)
  .settings(testServerSettings)
  .settings(
    name := "akka-http-backend",
    libraryDependencies ++= Seq(
      akkaHttp,
      // provided as we don't want to create a transitive dependency on a specific streams version,
      // just as akka-http doesn't
      akkaStreams % "provided",
      "com.softwaremill.sttp.shared" %% "akka" % sttpSharedVersion
    )
  )
  .dependsOn(core % compileAndTest)
  .jvmPlatform(
    scalaVersions = List(scala2_12, scala2_13)
  )

//-- async http client
lazy val asyncHttpClientBackend = (projectMatrix in file("async-http-client-backend"))
  .settings(commonJvmSettings)
  .settings(testServerSettings)
  .settings(
    name := "async-http-client-backend",
    libraryDependencies ++= Seq(
      "org.asynchttpclient" % "async-http-client" % "2.12.1"
    )
  )
  .dependsOn(core % compileAndTest)
  .jvmPlatform(
    scalaVersions = scala2 ++ scala3
  )

def asyncHttpClientBackendProject(proj: String, includeDotty: Boolean = false) = {
  ProjectMatrix(s"asyncHttpClientBackend${proj.capitalize}", file(s"async-http-client-backend/$proj"))
    .settings(commonJvmSettings)
    .settings(testServerSettings)
    .settings(name := s"async-http-client-backend-$proj")
    .dependsOn(asyncHttpClientBackend % compileAndTest)
    .jvmPlatform(
      scalaVersions = scala2 ++ (if (includeDotty) scala3 else Nil)
    )
}

lazy val asyncHttpClientFutureBackend =
  asyncHttpClientBackendProject("future", includeDotty = true)
    .dependsOn(core % compileAndTest)

lazy val asyncHttpClientScalazBackend =
  asyncHttpClientBackendProject("scalaz")
    .dependsOn(scalaz % compileAndTest)

lazy val asyncHttpClientZioBackend =
  asyncHttpClientBackendProject("zio", includeDotty = false)
    .settings(
      libraryDependencies ++= Seq(
        "dev.zio" %% "zio-interop-reactivestreams" % zioInteropRsVersion
      )
    )
    .dependsOn(zio % compileAndTest)

lazy val asyncHttpClientMonixBackend =
  asyncHttpClientBackendProject("monix")
    .dependsOn(monix % compileAndTest)

lazy val asyncHttpClientCatsBackend =
  asyncHttpClientBackendProject("cats")
    .dependsOn(cats % compileAndTest)

lazy val asyncHttpClientFs2Backend =
  asyncHttpClientBackendProject("fs2")
    .settings(
      libraryDependencies ++= dependenciesFor(scalaVersion.value)(
        "co.fs2" %% "fs2-reactive-streams" % fs2Version(_),
        "co.fs2" %% "fs2-io" % fs2Version(_)
      )
    )
    .dependsOn(cats % compileAndTest)
    .dependsOn(fs2 % compileAndTest)

//-- okhttp
lazy val okhttpBackend = (projectMatrix in file("okhttp-backend"))
  .settings(commonJvmSettings)
  .settings(testServerSettings)
  .settings(
    name := "okhttp-backend",
    libraryDependencies ++= Seq(
      "com.squareup.okhttp3" % "okhttp" % "4.9.0"
    )
  )
  .jvmPlatform(scalaVersions = scala2)
  .dependsOn(core % compileAndTest)

def okhttpBackendProject(proj: String) = {
  ProjectMatrix(s"okhttpBackend${proj.capitalize}", file(s"okhttp-backend/$proj"))
    .settings(commonJvmSettings)
    .settings(testServerSettings)
    .settings(name := s"okhttp-backend-$proj")
    .jvmPlatform(scalaVersions = scala2)
    .dependsOn(okhttpBackend)
}

lazy val okhttpMonixBackend =
  okhttpBackendProject("monix")
    .dependsOn(monix % compileAndTest)

//-- http4s
lazy val http4sBackend = (projectMatrix in file("http4s-backend"))
  .settings(commonJvmSettings)
  .settings(testServerSettings)
  .settings(
    name := "http4s-backend",
    libraryDependencies ++= Seq(
      "org.http4s" %% "http4s-blaze-client" % "0.21.14"
    )
  )
  .jvmPlatform(scalaVersions = List(scala2_12, scala2_13))
  .dependsOn(cats % compileAndTest, core % compileAndTest, fs2 % compileAndTest)

//-- httpclient-java11
lazy val httpClientBackend = (projectMatrix in file("httpclient-backend"))
  .settings(commonJvmSettings)
  .settings(testServerSettings)
  .settings(
    name := "httpclient-backend",
    scalacOptions ++= Seq("-J--add-modules", "-Jjava.net.http"),
    scalacOptions ++= {
      if (scalaVersion.value == scala2_13) List("-target:jvm-11") else Nil
    },
    libraryDependencies += "org.reactivestreams" % "reactive-streams-flow-adapters" % "1.0.2"
  )
  .jvmPlatform(scalaVersions = List(scala2_12, scala2_13) ++ scala3)
  .dependsOn(core % compileAndTest)

def httpClientBackendProject(proj: String, includeDotty: Boolean = false) = {
  ProjectMatrix(s"httpClientBackend${proj.capitalize}", file(s"httpclient-backend/$proj"))
    .settings(commonJvmSettings)
    .settings(testServerSettings)
    .settings(name := s"httpclient-backend-$proj")
    .jvmPlatform(
      scalaVersions = List(scala2_12, scala2_13) ++ (if (includeDotty) scala3 else Nil)
    )
    .dependsOn(httpClientBackend % compileAndTest)
}

lazy val httpClientMonixBackend =
  httpClientBackendProject("monix")
    .dependsOn(monix % compileAndTest)

lazy val httpClientFs2Backend =
  httpClientBackendProject("fs2")
    .settings(
      libraryDependencies ++= dependenciesFor(scalaVersion.value)(
        "co.fs2" %% "fs2-reactive-streams" % fs2Version(_),
        "co.fs2" %% "fs2-io" % fs2Version(_)
      )
    )
    .dependsOn(fs2 % compileAndTest)

lazy val httpClientZioBackend =
  httpClientBackendProject("zio", includeDotty = false)
    .settings(
      libraryDependencies ++=
        Seq(
          "dev.zio" %% "zio-interop-reactivestreams" % zioInteropRsVersion,
          "dev.zio" %% "zio-nio" % "1.0.0-RC10"
        )
    )
    .dependsOn(zio % compileAndTest)

//-- finagle backend
lazy val finagleBackend = (projectMatrix in file("finagle-backend"))
  .settings(commonJvmSettings)
  .settings(testServerSettings)
  .settings(
    name := "finagle-backend",
    libraryDependencies ++= Seq(
      "com.twitter" %% "finagle-http" % "20.12.0"
    )
  )
  .jvmPlatform(scalaVersions = scala2)
  .dependsOn(core % compileAndTest)

//----- json
lazy val jsonCommon = (projectMatrix in (file("json/common")))
  .settings(
    name := "json-common"
  )
  .jvmPlatform(
    scalaVersions = scala2,
    settings = commonJvmSettings
  )
  .jsPlatform(scalaVersions = scala2, settings = commonJsSettings)
  .nativePlatform(scalaVersions = List(scala2_11), settings = commonNativeSettings)
  .dependsOn(core)

lazy val circe = (projectMatrix in file("json/circe"))
  .settings(
    name := "circe",
    libraryDependencies ++= dependenciesFor(scalaVersion.value)(
      "io.circe" %%% "circe-core" % circeVersion(_),
      "io.circe" %%% "circe-parser" % circeVersion(_),
      "io.circe" %%% "circe-generic" % circeVersion(_) % Test
    ),
    scalaTest
  )
  .jvmPlatform(
    scalaVersions = scala2,
    settings = commonJvmSettings
  )
  .jsPlatform(scalaVersions = List(scala2_12, scala2_13), settings = commonJsSettings)
  .dependsOn(core, jsonCommon)

lazy val upickle = (projectMatrix in file("json/upickle"))
  .settings(
    name := "upickle",
    libraryDependencies ++= Seq(
      "com.lihaoyi" %%% "upickle" % "1.2.2"
    ),
    scalaTest
  )
  .jvmPlatform(
    scalaVersions = List(scala2_12, scala2_13),
    settings = commonJvmSettings
  )
  .jsPlatform(scalaVersions = List(scala2_12, scala2_13), settings = commonJsSettings)
  .nativePlatform(scalaVersions = List(scala2_11), settings = commonNativeSettings)
  .dependsOn(core, jsonCommon)

lazy val json4sVersion = "3.6.10"

lazy val json4s = (projectMatrix in file("json/json4s"))
  .settings(commonJvmSettings)
  .settings(
    name := "json4s",
    libraryDependencies ++= Seq(
      "org.json4s" %% "json4s-core" % json4sVersion,
      "org.json4s" %% "json4s-native" % json4sVersion % Test
    ),
    scalaTest
  )
  .jvmPlatform(scalaVersions = scala2)
  .dependsOn(core, jsonCommon)

lazy val sprayJson = (projectMatrix in file("json/spray-json"))
  .settings(commonJvmSettings)
  .settings(
    name := "spray-json",
    libraryDependencies ++= Seq(
      "io.spray" %% "spray-json" % "1.3.6"
    ),
    scalaTest
  )
  .jvmPlatform(scalaVersions = scala2)
  .dependsOn(core, jsonCommon)

lazy val playJson = (projectMatrix in file("json/play-json"))
  .settings(
    name := "play-json",
    libraryDependencies ++= dependenciesFor(scalaVersion.value)(
      "com.typesafe.play" %%% "play-json" % playJsonVersion(_)
    ),
    scalaTest
  )
  .jvmPlatform(
    scalaVersions = scala2,
    settings = commonJvmSettings
  )
  .jsPlatform(scalaVersions = List(scala2_12, scala2_13), settings = commonJsSettings)
  .dependsOn(core, jsonCommon)

lazy val openTracingBackend = (projectMatrix in file("metrics/open-tracing-backend"))
  .settings(commonJvmSettings)
  .settings(
    name := "opentracing-backend",
    libraryDependencies ++= Seq(
      "io.opentracing" % "opentracing-api" % "0.33.0",
      "io.opentracing" % "opentracing-mock" % "0.33.0" % Test
    ),
    scalaTest
  )
  .jvmPlatform(scalaVersions = scala2)
  .dependsOn(core)

lazy val prometheusBackend = (projectMatrix in file("metrics/prometheus-backend"))
  .settings(commonJvmSettings)
  .settings(
    name := "prometheus-backend",
    libraryDependencies ++= Seq(
      "io.prometheus" % "simpleclient" % "0.9.0"
    ),
    scalaTest
  )
  .jvmPlatform(scalaVersions = scala2)
  .dependsOn(core)

lazy val zioTelemetryOpenTracingBackend = (projectMatrix in file("metrics/zio-telemetry-open-tracing-backend"))
  .settings(commonJvmSettings)
  .settings(
    name := "zio-telemetry-opentracing-backend",
    libraryDependencies ++= Seq(
      "dev.zio" %% "zio-opentracing" % "0.7.0",
      "org.scala-lang.modules" %% "scala-collection-compat" % "2.3.2"
    )
  )
  .jvmPlatform(scalaVersions = List(scala2_12, scala2_13))
  .dependsOn(zio % compileAndTest)
  .dependsOn(core)

lazy val scribeBackend = (projectMatrix in file("logging/scribe"))
  .settings(commonJvmSettings)
  .settings(
    name := "scribe-backend",
    libraryDependencies ++= Seq(
      "com.outr" %%% "scribe" % "3.1.8"
    ),
    scalaTest
  )
  .jvmPlatform(scalaVersions = List(scala2_12, scala2_13))
  .dependsOn(core)

lazy val slf4jBackend = (projectMatrix in file("logging/slf4j"))
  .settings(commonJvmSettings)
  .settings(
    name := "slf4j-backend",
    libraryDependencies ++= Seq(
      "org.slf4j" % "slf4j-api" % "1.7.30"
    ),
    scalaTest
  )
  .jvmPlatform(scalaVersions = scala2)
  .dependsOn(core)

lazy val examples = (projectMatrix in file("examples"))
  .settings(commonJvmSettings)
  .settings(
    name := "examples",
    skip in publish := true,
    libraryDependencies ++= dependenciesFor(scalaVersion.value)(
      "io.circe" %% "circe-generic" % circeVersion(_),
      _ => "org.json4s" %% "json4s-native" % json4sVersion,
      _ => akkaStreams,
      _ => logback
    )
  )
  .jvmPlatform(scalaVersions = List(scala2_12, scala2_13))
  .dependsOn(
    core,
    asyncHttpClientMonixBackend,
    asyncHttpClientZioBackend,
    akkaHttpBackend,
    asyncHttpClientFs2Backend,
    json4s,
    circe,
    scribeBackend,
    slf4jBackend
  )

//TODO this should be invoked by compilation process, see #https://github.com/scalameta/mdoc/issues/355
val compileDocs: TaskKey[Unit] = taskKey[Unit]("Compiles docs module throwing away its output")
compileDocs := {
  (docs.jvm(scala2_13) / mdoc).toTask(" --out target/sttp-docs").value
}

lazy val docs: ProjectMatrix = (projectMatrix in file("generated-docs")) // important: it must not be docs/
  .enablePlugins(MdocPlugin)
  .settings(commonSettings)
  .settings(
    mdocIn := file("docs"),
    moduleName := "sttp-docs",
    mdocVariables := Map(
      "VERSION" -> version.value,
      "JEAGER_CLIENT_VERSION" -> jeagerClientVersion,
      "BRAVE_OPENTRACING_VERSION" -> braveOpentracingVersion,
      "ZIPKIN_SENDER_OKHTTP_VERSION" -> zipkinSenderOkHttpVersion,
      "AKKA_STREAM_VERSION" -> akkaStreamVersion,
      "CIRCE_VERSION" -> circeVersion(None)
    ),
    mdocOut := file("generated-docs/out"),
    publishArtifact := false,
    name := "docs",
    libraryDependencies ++= Seq(
      "org.json4s" %% "json4s-native" % json4sVersion,
      "io.circe" %% "circe-generic" % "0.13.0",
      "commons-io" % "commons-io" % "2.8.0",
      "io.github.resilience4j" % "resilience4j-circuitbreaker" % resilience4jVersion,
      "io.github.resilience4j" % "resilience4j-ratelimiter" % resilience4jVersion,
      "io.jaegertracing" % "jaeger-client" % jeagerClientVersion,
      "io.opentracing.brave" % "brave-opentracing" % braveOpentracingVersion,
      "io.zipkin.reporter2" % "zipkin-sender-okhttp3" % zipkinSenderOkHttpVersion,
      akkaStreams
    )
  )
  .dependsOn(
    core % "compile->test",
    akkaHttpBackend,
    json4s,
    circe,
    sprayJson,
    asyncHttpClientZioBackend,
    asyncHttpClientMonixBackend,
    asyncHttpClientFs2Backend,
    asyncHttpClientCatsBackend,
    asyncHttpClientFutureBackend,
    asyncHttpClientScalazBackend,
    okhttpBackend,
    okhttpMonixBackend,
    httpClientBackend,
    httpClientFs2Backend,
    http4sBackend,
    httpClientMonixBackend,
    httpClientZioBackend,
    openTracingBackend,
    prometheusBackend,
    slf4jBackend,
    zioTelemetryOpenTracingBackend
  )
  .jvmPlatform(scalaVersions = List(scala2_13))<|MERGE_RESOLUTION|>--- conflicted
+++ resolved
@@ -129,13 +129,8 @@
 val logback = "ch.qos.logback" % "logback-classic" % "1.2.3"
 
 val jeagerClientVersion = "1.5.0"
-<<<<<<< HEAD
-val braveOpentracingVersion = "1.0.0"
-val zipkinSenderOkHttpVersion = "2.16.2"
-=======
 val braveOpentracingVersion = "0.37.5"
 val zipkinSenderOkHttpVersion = "2.16.3"
->>>>>>> 792ff4fe
 val resilience4jVersion = "1.6.1"
 
 val compileAndTest = "compile->compile;test->test"
