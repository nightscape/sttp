package sttp.client

import java.net.{HttpURLConnection, URL, URLConnection}

import sttp.client.HttpURLConnectionBackend.{EncodingHandler, defaultOpenConnection}

import scala.util.Try

object TryHttpURLConnectionBackend {
  def apply(
      options: SttpBackendOptions = SttpBackendOptions.Default,
<<<<<<< HEAD
      customizeConnection: HttpURLConnection => Unit = _ => ()
  ): SttpBackend[Try, Any] =
    new TryBackend[Any](HttpURLConnectionBackend(options, customizeConnection))
=======
      customizeConnection: HttpURLConnection => Unit = _ => (),
      createURL: String => URL = new URL(_),
      openConnection: (URL, Option[java.net.Proxy]) => URLConnection = defaultOpenConnection,
      customEncodingHandler: EncodingHandler = PartialFunction.empty
  ): SttpBackend[Try, Nothing, NothingT] =
    new TryBackend[Nothing, NothingT](
      HttpURLConnectionBackend(options, customizeConnection, createURL, openConnection, customEncodingHandler)
    )
>>>>>>> ba9440be
}<|MERGE_RESOLUTION|>--- conflicted
+++ resolved
@@ -9,18 +9,12 @@
 object TryHttpURLConnectionBackend {
   def apply(
       options: SttpBackendOptions = SttpBackendOptions.Default,
-<<<<<<< HEAD
-      customizeConnection: HttpURLConnection => Unit = _ => ()
-  ): SttpBackend[Try, Any] =
-    new TryBackend[Any](HttpURLConnectionBackend(options, customizeConnection))
-=======
       customizeConnection: HttpURLConnection => Unit = _ => (),
       createURL: String => URL = new URL(_),
       openConnection: (URL, Option[java.net.Proxy]) => URLConnection = defaultOpenConnection,
       customEncodingHandler: EncodingHandler = PartialFunction.empty
-  ): SttpBackend[Try, Nothing, NothingT] =
-    new TryBackend[Nothing, NothingT](
+  ): SttpBackend[Try, Any] =
+    new TryBackend[Any](
       HttpURLConnectionBackend(options, customizeConnection, createURL, openConnection, customEncodingHandler)
     )
->>>>>>> ba9440be
 }