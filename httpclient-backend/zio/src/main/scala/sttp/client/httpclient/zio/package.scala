package sttp.client.httpclient

import sttp.client._
import _root_.zio._
import _root_.zio.blocking.Blocking
import sttp.capabilities.zio.BlockingZioStreams
import sttp.capabilities.{Effect, WebSockets}
import sttp.client.impl.zio.ExtendEnv

package object zio {

  type BlockingTask[A] = RIO[Blocking, A]

  /**
    * ZIO-environment service definition, which is an SttpBackend.
    */
<<<<<<< HEAD
  type SttpClient = Has[SttpBackend[BlockingTask, BlockingZioStreams with WebSockets]]
=======
  type SttpClient = Has[SttpClient.Service]
>>>>>>> cbb02239

  object SttpClient {

    type Service = SttpBackend[BlockingTask, ZStream[Blocking, Throwable, Byte], WebSocketHandler]

    /**
      * Sends the request. Only requests for which the method & URI are specified can be sent.
      *
      * @return An effect resulting in a [[Response]], containing the body, deserialized as specified by the request
      *         (see [[RequestT.response]]), if the request was successful (1xx, 2xx, 3xx response codes), or if there
      *         was a protocol-level failure (4xx, 5xx response codes).
      *
      *         A failed effect, if an exception occurred when connecting to the target host, writing the request or
      *         reading the response.
      *
      *         Known exceptions are converted to one of [[SttpClientException]]. Other exceptions are kept unchanged.
      */
<<<<<<< HEAD
    def send[T](
        request: Request[T, BlockingZioStreams with Effect[BlockingTask] with WebSockets]
    ): RIO[SttpClient with Blocking, Response[T]] =
      ZIO.accessM(env => env.get[SttpBackend[BlockingTask, BlockingZioStreams with WebSockets]].send(request))
=======
    def send[T](request: Request[T, Nothing]): ZIO[SttpClient with Blocking, Throwable, Response[T]] =
      ZIO.accessM(env => env.get[Service].send(request))
>>>>>>> cbb02239

    /**
      * A variant of [[send]] which allows the effects that are part of the response handling specification (when
      * using websockets or resource-safe streaming) to use an `R` environment.
      */
<<<<<<< HEAD
    def sendR[T, R](
        request: Request[T, Effect[RIO[Blocking with R, *]] with BlockingZioStreams with WebSockets]
    ): RIO[SttpClient with Blocking with R, Response[T]] =
      ZIO.accessM(env =>
        env.get[SttpBackend[BlockingTask, BlockingZioStreams with WebSockets]].extendEnv[R].send(request)
      )
=======
    def openWebsocket[T, WS_RESULT](
        request: Request[T, Nothing]
    ): ZIO[SttpClient with Blocking, Throwable, WebSocketResponse[WebSocket[BlockingTask]]] =
      ZioWebSocketHandler().flatMap(handler => ZIO.accessM(env => env.get[Service].openWebsocket(request, handler)))
>>>>>>> cbb02239
  }
}<|MERGE_RESOLUTION|>--- conflicted
+++ resolved
@@ -14,15 +14,11 @@
   /**
     * ZIO-environment service definition, which is an SttpBackend.
     */
-<<<<<<< HEAD
-  type SttpClient = Has[SttpBackend[BlockingTask, BlockingZioStreams with WebSockets]]
-=======
   type SttpClient = Has[SttpClient.Service]
->>>>>>> cbb02239
 
   object SttpClient {
 
-    type Service = SttpBackend[BlockingTask, ZStream[Blocking, Throwable, Byte], WebSocketHandler]
+    type Service = SttpBackend[BlockingTask, BlockingZioStreams with WebSockets]
 
     /**
       * Sends the request. Only requests for which the method & URI are specified can be sent.
@@ -36,32 +32,18 @@
       *
       *         Known exceptions are converted to one of [[SttpClientException]]. Other exceptions are kept unchanged.
       */
-<<<<<<< HEAD
     def send[T](
         request: Request[T, BlockingZioStreams with Effect[BlockingTask] with WebSockets]
     ): RIO[SttpClient with Blocking, Response[T]] =
-      ZIO.accessM(env => env.get[SttpBackend[BlockingTask, BlockingZioStreams with WebSockets]].send(request))
-=======
-    def send[T](request: Request[T, Nothing]): ZIO[SttpClient with Blocking, Throwable, Response[T]] =
       ZIO.accessM(env => env.get[Service].send(request))
->>>>>>> cbb02239
 
     /**
       * A variant of [[send]] which allows the effects that are part of the response handling specification (when
       * using websockets or resource-safe streaming) to use an `R` environment.
       */
-<<<<<<< HEAD
     def sendR[T, R](
         request: Request[T, Effect[RIO[Blocking with R, *]] with BlockingZioStreams with WebSockets]
     ): RIO[SttpClient with Blocking with R, Response[T]] =
-      ZIO.accessM(env =>
-        env.get[SttpBackend[BlockingTask, BlockingZioStreams with WebSockets]].extendEnv[R].send(request)
-      )
-=======
-    def openWebsocket[T, WS_RESULT](
-        request: Request[T, Nothing]
-    ): ZIO[SttpClient with Blocking, Throwable, WebSocketResponse[WebSocket[BlockingTask]]] =
-      ZioWebSocketHandler().flatMap(handler => ZIO.accessM(env => env.get[Service].openWebsocket(request, handler)))
->>>>>>> cbb02239
+      ZIO.accessM(env => env.get[SttpBackend[Service]].extendEnv[R].send(request))
   }
 }